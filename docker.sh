#!/usr/bin/env bash
# shellcheck disable=SC2145,SC2178,SC2120,SC2162

# Constants
export COMPOSE_VERSION=1.29.2

# Functions to manage .env files
__dotenv=
__dotenv_file=
__dotenv_cmd=.env

.env() {
  REPLY=()
  [[ $__dotenv_file || ${1-} == -* ]] || .env.--file .env || return
  if declare -F -- ".env.${1-}" >/dev/null; then
    .env."$@"
    return
  fi
  return 64
}

.env.-f() { .env.--file "$@"; }

.env.get() {
  .env::arg "get requires a key" "$@" &&
    [[ "$__dotenv" =~ ^(.*(^|$'\n'))([ ]*)"$1="(.*)$ ]] &&
    REPLY=${BASH_REMATCH[4]%%$'\n'*} && REPLY=${REPLY%"${REPLY##*[![:space:]]}"}
}

.env.parse() {
  local line key
  while IFS= read -r line; do
    line=${line#"${line%%[![:space:]]*}"} # trim leading whitespace
    line=${line%"${line##*[![:space:]]}"} # trim trailing whitespace
    if [[ ! "$line" || "$line" == '#'* ]]; then continue; fi
    if (($#)); then
      for key; do
        if [[ $key == "${line%%=*}" ]]; then
          REPLY+=("$line")
          break
        fi
      done
    else
      REPLY+=("$line")
    fi
  done <<<"$__dotenv"
  ((${#REPLY[@]}))
}

.env.export() { ! .env.parse "$@" || export "${REPLY[@]}"; }

.env.set() {
  .env::file load || return
  local key saved=$__dotenv
  while (($#)); do
    key=${1#+}
    key=${key%%=*}
    if .env.get "$key"; then
      REPLY=()
      if [[ $1 == +* ]]; then
        shift
        continue # skip if already found
      elif [[ $1 == *=* ]]; then
        __dotenv=${BASH_REMATCH[1]}${BASH_REMATCH[3]}$1$'\n'${BASH_REMATCH[4]#*$'\n'}
      else
        __dotenv=${BASH_REMATCH[1]}${BASH_REMATCH[4]#*$'\n'}
        continue # delete all occurrences
      fi
    elif [[ $1 == *=* ]]; then
      __dotenv+="${1#+}"$'\n'
    fi
    shift
  done
  [[ $__dotenv == "$saved" ]] || .env::file save
}

.env.puts() { echo "${1-}" >>"$__dotenv_file" && __dotenv+="$1"$'\n'; }

.env.generate() {
  .env::arg "key required for generate" "$@" || return
  .env.get "$1" && return || REPLY=$("${@:2}") || return
  .env::one "generate: ouptut of '${*:2}' has more than one line" "$REPLY" || return
  .env.puts "$1=$REPLY"
}

.env.--file() {
  .env::arg "filename required for --file" "$@" || return
  __dotenv_file=$1
  .env::file load || return
  (($# < 2)) || .env "${@:2}"
}

.env::arg() { [[ "${2-}" ]] || {
  echo "$__dotenv_cmd: $1" >&2
  return 64
}; }

.env::one() { [[ "$2" != *$'\n'* ]] || .env::arg "$1"; }

.env::file() {
  local REPLY=$__dotenv_file
  case "$1" in
  load)
    __dotenv=
    ! [[ -f "$REPLY" ]] || __dotenv="$(<"$REPLY")"$'\n' || return
    ;;
  save)
    if [[ -L "$REPLY" ]] && declare -F -- realpath.resolved >/dev/null; then
      realpath.resolved "$REPLY"
    fi
    { [[ ! -f "$REPLY" ]] || cp -p "$REPLY" "$REPLY.bak"; } &&
      printf %s "$__dotenv" >"$REPLY.bak" && mv "$REPLY.bak" "$REPLY"
    ;;
  esac
}

<<<<<<< HEAD
=======
# Shortcut to convert semver version (x.yyy.zzz) into a comparable number.
version-number() {
  echo "$@" | awk -F. '{ printf("%03d%03d%03d\n", $1,$2,$3); }'
}

>>>>>>> c859b2da
# Get the current release channel for AzuraCast
get-release-channel() {
  local AZURACAST_VERSION="latest"
  if [[ -f .env ]]; then
    .env --file .env get AZURACAST_VERSION
    AZURACAST_VERSION="${REPLY:-latest}"
  fi

  echo "$AZURACAST_VERSION"
}

get-release-branch-name() {
  if [[ $(get-release-channel) == "stable" ]]; then
    echo "stable"
  else
    echo "main"
  fi
}

# This is a general-purpose function to ask Yes/No questions in Bash, either
# with or without a default answer. It keeps repeating the question until it
# gets a valid answer.
ask() {
  # https://djm.me/ask
  local prompt default reply

  while true; do

    if [[ "${2:-}" == "Y" ]]; then
      prompt="Y/n"
      default=Y
    elif [[ "${2:-}" == "N" ]]; then
      prompt="y/N"
      default=N
    else
      prompt="y/n"
      default=
    fi

    # Ask the question (not using "read -p" as it uses stderr not stdout)
    echo -n "$1 [$prompt] "

    read reply

    # Default?
    if [[ -z "$reply" ]]; then
      reply=${default}
    fi

    # Check if the reply is valid
    case "$reply" in
    Y* | y*) return 0 ;;
    N* | n*) return 1 ;;
    esac

  done
}

# Generate a prompt to set an environment file value.
envfile-set() {
  local VALUE INPUT

  .env --file .env

  .env get "$1"
  VALUE=${REPLY:-$2}

  echo -n "$3 [$VALUE]: "
  read INPUT

  VALUE=${INPUT:-$VALUE}

  .env set "${1}=${VALUE}"
}

#
# Configure the ports used by AzuraCast.
#
setup-ports() {
  envfile-set "AZURACAST_HTTP_PORT" "80" "Port to use for HTTP connections"
  envfile-set "AZURACAST_HTTPS_PORT" "443" "Port to use for HTTPS connections"
  envfile-set "AZURACAST_SFTP_PORT" "2022" "Port to use for SFTP connections"
}

#
# Configure the settings used by LetsEncrypt.
#
setup-letsencrypt() {
  envfile-set "LETSENCRYPT_HOST" "" "Domain name (example.com) or names (example.com,foo.bar) to use with LetsEncrypt"
  envfile-set "LETSENCRYPT_EMAIL" "" "Optional e-mail address for expiration updates"
}

#
# Configure release mode settings.
#
setup-release() {
  if [[ ! -f .env ]]; then
    curl -fsSL https://raw.githubusercontent.com/AzuraCast/AzuraCast/main/sample.env -o .env
  fi

  local AZURACAST_VERSION="latest"
  if ask "Prefer stable release versions of AzuraCast?" N; then
    AZURACAST_VERSION="stable"
  fi

  .env --file .env set AZURACAST_VERSION=${AZURACAST_VERSION}
}

install-docker() {
  curl -fsSL get.docker.com -o get-docker.sh
  sh get-docker.sh
  rm get-docker.sh

  if [[ $EUID -ne 0 ]]; then
    sudo usermod -aG docker "$(whoami)"

    echo "You must log out or restart to apply necessary Docker permissions changes."
    echo "Restart, then continue installing using this script."
    exit
  fi
}

install-docker-compose() {
  if [[ $EUID -ne 0 ]]; then
    if [[ ! $(command -v sudo) ]]; then
      echo "Sudo does not appear to be installed."
      echo "Install sudo using your host's package manager,"
      echo "then continue installing using this script."
      exit 1
    fi

    sudo sh -c "curl -fsSL https://github.com/docker/compose/releases/download/${COMPOSE_VERSION}/docker-compose-$(uname -s)-$(uname -m) -o /usr/local/bin/docker-compose"
    sudo chmod +x /usr/local/bin/docker-compose
    sudo sh -c "curl -fsSL https://raw.githubusercontent.com/docker/compose/${COMPOSE_VERSION}/contrib/completion/bash/docker-compose -o /etc/bash_completion.d/docker-compose"
  else
    curl -fsSL https://github.com/docker/compose/releases/download/${COMPOSE_VERSION}/docker-compose-$(uname -s)-$(uname -m) -o /usr/local/bin/docker-compose
    chmod +x /usr/local/bin/docker-compose
    curl -fsSL https://raw.githubusercontent.com/docker/compose/${COMPOSE_VERSION}/contrib/completion/bash/docker-compose -o /etc/bash_completion.d/docker-compose
  fi
}

<<<<<<< HEAD
=======
run-installer() {
  local AZURACAST_RELEASE_BRANCH
  AZURACAST_RELEASE_BRANCH=$(get-release-branch-name)

  if [[ ! -f .env ]]; then
    curl -fsSL https://raw.githubusercontent.com/AzuraCast/AzuraCast/$AZURACAST_RELEASE_BRANCH/sample.env -o .env
  fi
  if [[ ! -f azuracast.env ]]; then
    curl -fsSL https://raw.githubusercontent.com/AzuraCast/AzuraCast/$AZURACAST_RELEASE_BRANCH/azuracast.sample.env -o azuracast.env
  fi
  if [[ ! -f docker-compose.yml ]]; then
    curl -fsSL https://raw.githubusercontent.com/AzuraCast/AzuraCast/$AZURACAST_RELEASE_BRANCH/docker-compose.sample.yml -o docker-compose.yml
  fi

  touch docker-compose.new.yml

  curl -fsSL https://raw.githubusercontent.com/AzuraCast/AzuraCast/$AZURACAST_RELEASE_BRANCH/docker-compose.installer.yml -o docker-compose.installer.yml
  docker-compose -f docker-compose.installer.yml pull
  docker-compose -f docker-compose.installer.yml run --rm installer install "$@"

  rm docker-compose.installer.yml
}

>>>>>>> c859b2da
#
# Run the initial installer of Docker and AzuraCast.
# Usage: ./docker.sh install
#
install() {
  if [[ ! $(command -v curl) ]]; then
    echo "cURL does not appear to be installed."
    echo "Install curl using your host's package manager,"
    echo "then continue installing using this script."
    exit 1
  fi

  if [[ $(command -v docker) && $(docker --version) ]]; then
    echo "Docker is already installed! Continuing..."
  else
    if ask "Docker does not appear to be installed. Install Docker now?" Y; then
      install-docker
    fi
  fi

  if [[ $(command -v docker-compose) && $(docker-compose --version) ]]; then
<<<<<<< HEAD
    echo "Docker Compose is already installed! Continuing..."
=======
    # Check for update to Docker Compose
    local CURRENT_COMPOSE_VERSION
    CURRENT_COMPOSE_VERSION=$(docker-compose version --short)

    if [ "$(version-number "$COMPOSE_VERSION")" -gt "$(version-number "$CURRENT_COMPOSE_VERSION")" ]; then
      if ask "Your version of Docker Compose is out of date. Attempt to update it automatically?" Y; then
        install-docker-compose
      fi
    else
      echo "Docker Compose is already installed and up to date! Continuing..."
    fi
>>>>>>> c859b2da
  else
    if ask "Docker Compose does not appear to be installed. Install Docker Compose now?" Y; then
      install-docker-compose
    fi
  fi

  run-installer "$@"

  # Installer creates a file at docker-compose.new.yml; copy it to the main spot.
  if [[ -s docker-compose.new.yml ]]; then
    if [[ -f docker-compose.yml ]]; then
      rm docker-compose.yml
    fi

    mv docker-compose.new.yml docker-compose.yml
  fi

<<<<<<< HEAD
  local AZURACAST_RELEASE_BRANCH
  AZURACAST_RELEASE_BRANCH=$(get-release-branch-name)

  if [[ ! -f azuracast.env ]]; then
    echo "Creating default AzuraCast settings file..."
    curl -fsSL https://raw.githubusercontent.com/AzuraCast/AzuraCast/$AZURACAST_RELEASE_BRANCH/azuracast.sample.env -o azuracast.env

    # Generate a random password and replace the MariaDB password with it.
    local NEW_PASSWORD
    NEW_PASSWORD=$(
      tr </dev/urandom -dc _A-Z-a-z-0-9 | head -c"${1:-32}"
      echo
    )
    sed -i "s/azur4c457/${NEW_PASSWORD}/g" azuracast.env
=======
  # If this script is running as a non-root user, set the PUID/PGID in the environment vars appropriately.
  if [[ $EUID -ne 0 ]]; then
    .env --file .env set AZURACAST_PUID="$(id -u)"
    .env --file .env set AZURACAST_PGID="$(id -g)"
>>>>>>> c859b2da
  fi

  docker-compose pull
  docker-compose run --rm --user="azuracast" web azuracast_install "$@"
  docker-compose up -d
  exit
}

<<<<<<< HEAD
    curl -fsSL https://raw.githubusercontent.com/AzuraCast/AzuraCast/$AZURACAST_RELEASE_BRANCH/docker-compose.sample.yml -o docker-compose.yml
=======
install-dev() {
  if [[ $(command -v docker) && $(docker --version) ]]; then
    echo "Docker is already installed! Continuing..."
  else
    if ask "Docker does not appear to be installed. Install Docker now?" Y; then
      install-docker
    fi
  fi

  if [[ $(command -v docker-compose) && $(docker-compose --version) ]]; then
    # Check for update to Docker Compose
    local CURRENT_COMPOSE_VERSION
    CURRENT_COMPOSE_VERSION=$(docker-compose version --short)

    if [ "$(version-number "$COMPOSE_VERSION")" -gt "$(version-number "$CURRENT_COMPOSE_VERSION")" ]; then
      if ask "Your version of Docker Compose is out of date. Attempt to update it automatically?" Y; then
        install-docker-compose
      fi
    else
      echo "Docker Compose is already installed and up to date! Continuing..."
    fi
  else
    if ask "Docker Compose does not appear to be installed. Install Docker Compose now?" Y; then
      install-docker-compose
    fi
>>>>>>> c859b2da
  fi

  if ask "Clone related repositories?" Y; then
    git clone https://github.com/AzuraCast/docker-azuracast-nginx-proxy.git ../docker-azuracast-nginx-proxy
    git clone https://github.com/AzuraCast/docker-azuracast-nginx-proxy-letsencrypt.git ../docker-azuracast-nginx-proxy-letsencrypt
    git clone https://github.com/AzuraCast/docker-azuracast-db.git ../docker-azuracast-db
    git clone https://github.com/AzuraCast/docker-azuracast-redis.git ../docker-azuracast-redis
    git clone https://github.com/AzuraCast/docker-azuracast-radio.git ../docker-azuracast-radio
  fi

  if [[ ! -f docker-compose.yml ]]; then
    cp docker-compose.sample.yml docker-compose.yml
  fi
  if [[ ! -f docker-compose.override.yml ]]; then
    cp docker-compose.dev.yml docker-compose.override.yml
  fi
  if [[ ! -f .env ]]; then
    cp dev.env .env
  fi
  if [[ ! -f azuracast.env ]]; then
    cp azuracast.dev.env azuracast.env

    echo "Customize azuracast.env file now before continuing. Re-run this command to continue installation."
    exit
  fi

  # If this script is running as a non-root user, set the PUID/PGID in the environment vars appropriately.
  if [[ $EUID -ne 0 ]]; then
    .env --file .env set AZURACAST_PUID="$(id -u)"
    .env --file .env set AZURACAST_PGID="$(id -g)"
  fi

  docker-compose build
  docker-compose run --rm --user="azuracast" web azuracast_install "$@"

  docker-compose -f frontend/docker-compose.yml build
  docker-compose -f frontend/docker-compose.yml run --rm frontend npm run build

  docker-compose up -d
  exit
}

#
# Update the Docker images and codebase.
# Usage: ./docker.sh update
#
update() {
  echo "[NOTICE] Before you continue, please make sure you have a recent snapshot of your system and or backed it up."
  if ask "Are you ready to continue with the update?" Y; then

    # Check for a new Docker Utility Script.
    local AZURACAST_RELEASE_BRANCH
    AZURACAST_RELEASE_BRANCH=$(get-release-branch-name)

    curl -fsSL https://raw.githubusercontent.com/AzuraCast/AzuraCast/$AZURACAST_RELEASE_BRANCH/docker.sh -o docker.new.sh

    local UTILITY_FILES_MATCH
    UTILITY_FILES_MATCH="$(
      cmp --silent docker.sh docker.new.sh
      echo $?
    )"

    local UPDATE_UTILITY=0
    if [[ ${UTILITY_FILES_MATCH} -ne 0 ]]; then
      if ask "The Docker Utility Script has changed since your version. Update to latest version?" Y; then
        UPDATE_UTILITY=1
      fi
    fi

    if [[ ${UPDATE_UTILITY} -ne 0 ]]; then
      mv docker.new.sh docker.sh
      chmod a+x docker.sh

      echo "A new Docker Utility Script has been downloaded."
      echo "Please re-run the update process to continue."
      exit
    else
      rm docker.new.sh
    fi

<<<<<<< HEAD
    if [[ ! -f azuracast.env ]]; then
      curl -fsSL https://raw.githubusercontent.com/AzuraCast/AzuraCast/$AZURACAST_RELEASE_BRANCH/azuracast.sample.env -o azuracast.env
      echo "Default environment file loaded."
    fi

    # Migrate previous release settings to new environment variable.
    .env --file azuracast.env get PREFER_RELEASE_BUILDS
=======
    # Check for update to Docker Compose
    local CURRENT_COMPOSE_VERSION
    CURRENT_COMPOSE_VERSION=$(docker-compose version --short)
>>>>>>> c859b2da

    if [ "$(version-number "$COMPOSE_VERSION")" -gt "$(version-number "$CURRENT_COMPOSE_VERSION")" ]; then
      if ask "Your version of Docker Compose is out of date. Attempt to update it automatically?" Y; then
        install-docker-compose
      fi
    fi

    run-installer --update "$@"

    # Check for updated Docker Compose config.
    local COMPOSE_FILES_MATCH

<<<<<<< HEAD
    curl -fsSL https://raw.githubusercontent.com/AzuraCast/AzuraCast/$AZURACAST_RELEASE_BRANCH/docker-compose.sample.yml -o docker-compose.new.yml
=======
    if [[ ! -s docker-compose.new.yml ]]; then
      curl -fsSL https://raw.githubusercontent.com/AzuraCast/AzuraCast/$AZURACAST_RELEASE_BRANCH/docker-compose.sample.yml -o docker-compose.new.yml
    fi
>>>>>>> c859b2da

    COMPOSE_FILES_MATCH="$(
      cmp --silent docker-compose.yml docker-compose.new.yml
      echo $?
    )"

    if [[ ${COMPOSE_FILES_MATCH} -ne 0 ]]; then
      docker-compose -f docker-compose.new.yml pull
      docker-compose down

      cp docker-compose.yml docker-compose.backup.yml
      mv docker-compose.new.yml docker-compose.yml
    else
      rm docker-compose.new.yml

      docker-compose pull
      docker-compose down
    fi

    docker volume rm azuracast_www_vendor
    docker volume rm azuracast_tmp_data
    docker volume rm azuracast_redis_data

    docker-compose run --rm --user="azuracast" web azuracast_update "$@"
    docker-compose up -d

    if ask "Clean up all stopped Docker containers and images to save space?" Y; then
      docker system prune -f
    fi

    echo "Update complete!"
  fi
  exit
}

#
# Update this Docker utility script.
# Usage: ./docker.sh update-self
#
update-self() {
  local AZURACAST_RELEASE_BRANCH
  AZURACAST_RELEASE_BRANCH=$(get-release-branch-name)

  curl -fsSL https://raw.githubusercontent.com/AzuraCast/AzuraCast/$AZURACAST_RELEASE_BRANCH/docker.sh -o docker.sh
  chmod a+x docker.sh

  echo "New Docker utility script downloaded."
  exit
}

#
# Run a CLI command inside the Docker container.
# Usage: ./docker.sh cli [command]
#
cli() {
  docker-compose run --rm --user="azuracast" web azuracast_cli "$@"
  exit
}

#
# Enter the bash terminal of the running web container.
# Usage: ./docker.sh bash
#
bash() {
  docker-compose exec --user="azuracast" web bash
  exit
}

#
# Enter the MariaDB database management terminal with the correct credentials.
#
db() {
  local MYSQL_HOST MYSQL_PORT MYSQL_USER MYSQL_PASSWORD MYSQL_DATABASE

  .env --file azuracast.env get MYSQL_HOST
  MYSQL_HOST="${REPLY:-mariadb}"

  .env --file azuracast.env get MYSQL_PORT
  MYSQL_PORT="${REPLY:-3306}"

  .env --file azuracast.env get MYSQL_USER
  MYSQL_USER="${REPLY:-azuracast}"

  .env --file azuracast.env get MYSQL_PASSWORD
  MYSQL_PASSWORD="${REPLY:-azur4c457}"

  .env --file azuracast.env get MYSQL_DATABASE
  MYSQL_DATABASE="${REPLY:-azuracast}"

  docker-compose run --rm mariadb mysql --user=${MYSQL_USER} --password=${MYSQL_PASSWORD} \
    --host=${MYSQL_HOST} --port=${MYSQL_PORT} --database=${MYSQL_DATABASE}

  exit
}

#
# Back up the Docker volumes to a .tar.gz file.
# Usage:
# ./docker.sh backup [/custom/backup/dir/custombackupname.zip]
#
backup() {
  local BACKUP_PATH BACKUP_DIR BACKUP_FILENAME BACKUP_EXT
  BACKUP_PATH=$(realpath ${1:-"./backup.tar.gz"})
  BACKUP_DIR=$(dirname -- "$BACKUP_PATH")
  BACKUP_FILENAME=$(basename -- "$BACKUP_PATH")
  BACKUP_EXT="${BACKUP_FILENAME##*.}"
  shift

  # Prepare permissions
  if [[ $EUID -ne 0 ]]; then
    .env --file .env set AZURACAST_PUID="$(id -u)"
    .env --file .env set AZURACAST_PGID="$(id -g)"
  fi

  docker-compose run --rm web azuracast_cli azuracast:backup "/var/azuracast/backups/${BACKUP_FILENAME}" "$@"

  # Move from Docker volume to local filesystem
  docker run --rm -v "azuracast_backups:/backup_src" \
      -v "$BACKUP_DIR:/backup_dest" \
      busybox mv "/backup_src/${BACKUP_FILENAME}" "/backup_dest/${BACKUP_FILENAME}"
}

#
# Restore an AzuraCast backup into Docker.
# Usage:
# ./docker.sh restore [/custom/backup/dir/custombackupname.zip]
#
restore() {
  local BACKUP_PATH BACKUP_DIR BACKUP_FILENAME BACKUP_EXT
  BACKUP_PATH=$(realpath ${1:-"./backup.tar.gz"})
  BACKUP_DIR=$(dirname -- "$BACKUP_PATH")
  BACKUP_FILENAME=$(basename -- "$BACKUP_PATH")
  BACKUP_EXT="${BACKUP_FILENAME##*.}"
  shift

  if [[ ! -f .env ]] || [[ ! -f azuracast.env ]]; then
    echo "AzuraCast hasn't been installed yet on this server."
    echo "You should run './docker.sh install' first before restoring."
    exit 1
  fi

  if [[ ! -f ${BACKUP_PATH} ]]; then
    echo "File '${BACKUP_PATH}' does not exist. Nothing to restore."
    exit 1
  fi

  if ask "Restoring will remove any existing AzuraCast installation data, replacing it with your backup. Continue?" Y; then
    docker-compose down -v

    docker volume create azuracast_backups

    # Move from local filesystem to Docker volume
    docker run --rm -v "$BACKUP_DIR:/backup_src" \
      -v "azuracast_backups:/backup_dest" \
      busybox mv "/backup_src/${BACKUP_FILENAME}" "/backup_dest/${BACKUP_FILENAME}"

    # Prepare permissions
    if [[ $EUID -ne 0 ]]; then
      .env --file .env set AZURACAST_PUID="$(id -u)"
      .env --file .env set AZURACAST_PGID="$(id -g)"
    fi

    docker-compose run --rm web azuracast_restore "/var/azuracast/backups/${BACKUP_FILENAME}" "$@"

    # Move file back from volume to local filesystem
    docker run --rm -v "azuracast_backups:/backup_src" \
      -v "$BACKUP_DIR:/backup_dest" \
      busybox mv "/backup_src/${BACKUP_FILENAME}" "/backup_dest/${BACKUP_FILENAME}"

    docker-compose down
    docker-compose up -d
  fi

  exit
}

#
# Restore the Docker volumes from a legacy backup format .tar.gz file.
# Usage:
# ./docker.sh restore [/custom/backup/dir/custombackupname.tar.gz]
#
restore-legacy() {
  local APP_BASE_DIR BACKUP_PATH BACKUP_DIR BACKUP_FILENAME

  APP_BASE_DIR=$(pwd)

  BACKUP_PATH=${1:-"./backup.tar.gz"}
  BACKUP_DIR=$(cd "$(dirname "$BACKUP_PATH")" && pwd)
  BACKUP_FILENAME=$(basename "$BACKUP_PATH")

  cd "$APP_BASE_DIR" || exit

  if [ -f "$BACKUP_PATH" ]; then
    docker-compose down

    docker volume rm azuracast_db_data azuracast_station_data
    docker volume create azuracast_db_data
    docker volume create azuracast_station_data

    docker run --rm -v "$BACKUP_DIR:/backup" \
      -v azuracast_db_data:/azuracast/db \
      -v azuracast_station_data:/azuracast/stations \
      busybox tar zxvf "/backup/$BACKUP_FILENAME"

    docker-compose up -d
  else
    echo "File $BACKUP_PATH does not exist in this directory. Nothing to restore."
    exit 1
  fi

  exit
}

#
# DEVELOPER TOOL:
# Access the static console as a developer.
# Usage: ./docker.sh static [static_container_command]
#
static() {
  local PUID PGID
  PUID=$(id -u)
  PGID=$(id -g)

  docker-compose -f frontend/docker-compose.yml down -v
  docker-compose -f frontend/docker-compose.yml build
  PUID=$PUID PGID=$PGID docker-compose -f frontend/docker-compose.yml run --rm frontend "$@"
  exit
}

#
# Stop all Docker containers and remove related volumes.
# Usage: ./docker.sh uninstall
#
uninstall() {
  if ask "This operation is destructive and will wipe your existing Docker containers. Continue?" N; then

    docker-compose down -v
    docker-compose rm -f
    docker volume prune -f

    echo "All AzuraCast Docker containers and volumes were removed."
    echo "To remove *all* Docker containers and volumes, run:"
    echo "  docker stop \$(docker ps -a -q)"
    echo "  docker rm \$(docker ps -a -q)"
    echo "  docker volume prune -f"
    echo ""
  fi

  exit
}

#
# Create and link a LetsEncrypt SSL certificate.
# Usage: ./docker.sh letsencrypt-create
#
letsencrypt-create() {
  setup-letsencrypt

  docker-compose down
  docker-compose up -d
  exit
}

#
# Utility script to facilitate switching ports.
# Usage: ./docker.sh change-ports
#
change-ports() {
  setup-ports

  docker-compose down
  docker-compose up -d
}

"$@"<|MERGE_RESOLUTION|>--- conflicted
+++ resolved
@@ -114,14 +114,11 @@
   esac
 }
 
-<<<<<<< HEAD
-=======
 # Shortcut to convert semver version (x.yyy.zzz) into a comparable number.
 version-number() {
   echo "$@" | awk -F. '{ printf("%03d%03d%03d\n", $1,$2,$3); }'
 }
 
->>>>>>> c859b2da
 # Get the current release channel for AzuraCast
 get-release-channel() {
   local AZURACAST_VERSION="latest"
@@ -263,8 +260,6 @@
   fi
 }
 
-<<<<<<< HEAD
-=======
 run-installer() {
   local AZURACAST_RELEASE_BRANCH
   AZURACAST_RELEASE_BRANCH=$(get-release-branch-name)
@@ -288,7 +283,6 @@
   rm docker-compose.installer.yml
 }
 
->>>>>>> c859b2da
 #
 # Run the initial installer of Docker and AzuraCast.
 # Usage: ./docker.sh install
@@ -310,9 +304,6 @@
   fi
 
   if [[ $(command -v docker-compose) && $(docker-compose --version) ]]; then
-<<<<<<< HEAD
-    echo "Docker Compose is already installed! Continuing..."
-=======
     # Check for update to Docker Compose
     local CURRENT_COMPOSE_VERSION
     CURRENT_COMPOSE_VERSION=$(docker-compose version --short)
@@ -324,7 +315,6 @@
     else
       echo "Docker Compose is already installed and up to date! Continuing..."
     fi
->>>>>>> c859b2da
   else
     if ask "Docker Compose does not appear to be installed. Install Docker Compose now?" Y; then
       install-docker-compose
@@ -342,27 +332,10 @@
     mv docker-compose.new.yml docker-compose.yml
   fi
 
-<<<<<<< HEAD
-  local AZURACAST_RELEASE_BRANCH
-  AZURACAST_RELEASE_BRANCH=$(get-release-branch-name)
-
-  if [[ ! -f azuracast.env ]]; then
-    echo "Creating default AzuraCast settings file..."
-    curl -fsSL https://raw.githubusercontent.com/AzuraCast/AzuraCast/$AZURACAST_RELEASE_BRANCH/azuracast.sample.env -o azuracast.env
-
-    # Generate a random password and replace the MariaDB password with it.
-    local NEW_PASSWORD
-    NEW_PASSWORD=$(
-      tr </dev/urandom -dc _A-Z-a-z-0-9 | head -c"${1:-32}"
-      echo
-    )
-    sed -i "s/azur4c457/${NEW_PASSWORD}/g" azuracast.env
-=======
   # If this script is running as a non-root user, set the PUID/PGID in the environment vars appropriately.
   if [[ $EUID -ne 0 ]]; then
     .env --file .env set AZURACAST_PUID="$(id -u)"
     .env --file .env set AZURACAST_PGID="$(id -g)"
->>>>>>> c859b2da
   fi
 
   docker-compose pull
@@ -371,9 +344,6 @@
   exit
 }
 
-<<<<<<< HEAD
-    curl -fsSL https://raw.githubusercontent.com/AzuraCast/AzuraCast/$AZURACAST_RELEASE_BRANCH/docker-compose.sample.yml -o docker-compose.yml
-=======
 install-dev() {
   if [[ $(command -v docker) && $(docker --version) ]]; then
     echo "Docker is already installed! Continuing..."
@@ -399,7 +369,6 @@
     if ask "Docker Compose does not appear to be installed. Install Docker Compose now?" Y; then
       install-docker-compose
     fi
->>>>>>> c859b2da
   fi
 
   if ask "Clone related repositories?" Y; then
@@ -480,19 +449,9 @@
       rm docker.new.sh
     fi
 
-<<<<<<< HEAD
-    if [[ ! -f azuracast.env ]]; then
-      curl -fsSL https://raw.githubusercontent.com/AzuraCast/AzuraCast/$AZURACAST_RELEASE_BRANCH/azuracast.sample.env -o azuracast.env
-      echo "Default environment file loaded."
-    fi
-
-    # Migrate previous release settings to new environment variable.
-    .env --file azuracast.env get PREFER_RELEASE_BUILDS
-=======
     # Check for update to Docker Compose
     local CURRENT_COMPOSE_VERSION
     CURRENT_COMPOSE_VERSION=$(docker-compose version --short)
->>>>>>> c859b2da
 
     if [ "$(version-number "$COMPOSE_VERSION")" -gt "$(version-number "$CURRENT_COMPOSE_VERSION")" ]; then
       if ask "Your version of Docker Compose is out of date. Attempt to update it automatically?" Y; then
@@ -505,13 +464,9 @@
     # Check for updated Docker Compose config.
     local COMPOSE_FILES_MATCH
 
-<<<<<<< HEAD
-    curl -fsSL https://raw.githubusercontent.com/AzuraCast/AzuraCast/$AZURACAST_RELEASE_BRANCH/docker-compose.sample.yml -o docker-compose.new.yml
-=======
     if [[ ! -s docker-compose.new.yml ]]; then
       curl -fsSL https://raw.githubusercontent.com/AzuraCast/AzuraCast/$AZURACAST_RELEASE_BRANCH/docker-compose.sample.yml -o docker-compose.new.yml
     fi
->>>>>>> c859b2da
 
     COMPOSE_FILES_MATCH="$(
       cmp --silent docker-compose.yml docker-compose.new.yml
